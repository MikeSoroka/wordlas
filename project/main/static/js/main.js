--- conflicted
+++ resolved
@@ -36,7 +36,6 @@
             }
         }
     });
-<<<<<<< HEAD
     
     // Check for dark mode preference
     if (window.matchMedia && window.matchMedia('(prefers-color-scheme: dark)').matches) {
@@ -105,8 +104,6 @@
         localStorage.setItem('needsSync', 'false');
     }
 }
-=======
-});
 
 // Function to set cookies
 function setCookie(name, value, days) {
@@ -130,5 +127,4 @@
             setCookie('theme', currentTheme, 365); // Save for 1 year
         });
     }
-});
->>>>>>> 1f1fa174
+});